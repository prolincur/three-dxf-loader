--- conflicted
+++ resolved
@@ -1,12 +1,7 @@
 {
   "name": "three-dxf-loader",
-<<<<<<< HEAD
-  "version": "3.6.148",
-   "description": "Cross platform DXF loader for three.js. Out of the box usable with react-three-fiber.",
-=======
-  "version": "4.0.160",
+  "version": "4.0.148",
   "description": "Cross platform DXF loader for three.js. Out of the box usable with react-three-fiber.",
->>>>>>> db4a1e45
   "main": "dist/three-dxf-loader.js",
   "module": "src/Loader.js",
   "scripts": {
