--- conflicted
+++ resolved
@@ -1,12 +1,7 @@
 {
   "name": "three-dxf-loader",
-<<<<<<< HEAD
   "version": "3.5.148",
-  "description": "Cross platform DXF loader for three.js. Out of the box usable with react-three-fibre.",
-=======
-  "version": "3.5.160",
-  "description": "Cross platform DXF loader for three.js. Out of the box usable with react-three-fiber.",
->>>>>>> 50e80034
+   "description": "Cross platform DXF loader for three.js. Out of the box usable with react-three-fiber.",
   "main": "dist/three-dxf-loader.js",
   "module": "src/Loader.js",
   "scripts": {
