{
  "name": "three-dxf-loader",
<<<<<<< HEAD
  "version": "4.0.148",
=======
  "version": "4.1.160",
>>>>>>> 5ebf4423
  "description": "Cross platform DXF loader for three.js. Out of the box usable with react-three-fiber.",
  "main": "dist/three-dxf-loader.js",
  "module": "src/Loader.js",
  "scripts": {
    "build-dev": "webpack -c webpack.dev.js",
    "build": "webpack -c webpack.prod.js",
    "prepublishOnly": "npm run build",
    "start": "npm install && npm run build && cd sample && npm install && npm run start",
    "start-dev": "npm install && npm run build-dev && cd sample && npm install && npm run start",
    "lint": "eslint src --ext js --report-unused-disable-directives --max-warnings 0",
    "prettier": "prettier src/**/*.js --write && prettier sample/*.js --write"
  },
  "exports": {
    ".": {
      "import": "./dist/three-dxf-loader.js"
    }
  },
  "repository": {
    "type": "git",
    "url": "https://github.com/prolincur/three-dxf-loader"
  },
  "bugs": {
    "url": "https://github.com/prolincur/three-dxf-loader/issues"
  },
  "homepage": "https://github.com/prolincur/three-dxf-loader",
  "author": "Prolincur Technologies (prolincur.com) and GDS Storefront Estimating (gdsestimating.com)",
  "contributors": [
    "Sourabh Soni <https://www.prolincur.com>",
    "Ben Zuill-Smith <bzuillsmith@gmail.com>"
  ],
  "license": "MIT",
  "files": [
    "dist/*"
  ],
  "devDependencies": {
    "eslint": "^8.56.0",
    "eslint-plugin-prettier": "^5.1.3",
    "html-webpack-plugin": "^5.5.0",
    "prettier": "^3.1.1",
    "webpack": "^5.52.1",
    "webpack-cli": "^4.8.0",
    "webpack-merge": "^5.8.0"    
  },
  "peerDependencies": {
    "three": "0.148.0"
  },
  "keywords": [
    "dxf",
    "cad",
    "viewer",
    "threejs",
    "react-three-fiber",
    "r3f",
    "three",
    "loader",
    "3d",
    "2d",
    "drawings"
  ],
  "dependencies": {
    "@dxfom/mtext": "^0.3.2",
    "dxf-parser": "^1.1.2",   
    "js-base64": "^3.7.3",   
    "troika-three-text": "^0.48.0"
  }
}<|MERGE_RESOLUTION|>--- conflicted
+++ resolved
@@ -1,10 +1,6 @@
 {
   "name": "three-dxf-loader",
-<<<<<<< HEAD
-  "version": "4.0.148",
-=======
-  "version": "4.1.160",
->>>>>>> 5ebf4423
+  "version": "4.1.148",
   "description": "Cross platform DXF loader for three.js. Out of the box usable with react-three-fiber.",
   "main": "dist/three-dxf-loader.js",
   "module": "src/Loader.js",
