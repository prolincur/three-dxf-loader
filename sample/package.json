{
  "name": "three-dxf-sample",
<<<<<<< HEAD
  "version": "3.6.148",
=======
  "version": "4.1.160",
>>>>>>> 5ebf4423
  "description": "A demo app of three-dxf-loader",
  "scripts": {
    "start": "cd .. && serve"
  },
  "license": "MIT",
  "devDependencies": {
    "serve": "^14.2.1"
  },
  "dependencies": {
    "dxf-parser": "1.1.2",
    "jquery": "^3.2.1",
    "three": "0.148.0"
  }
}<|MERGE_RESOLUTION|>--- conflicted
+++ resolved
@@ -1,10 +1,6 @@
 {
   "name": "three-dxf-sample",
-<<<<<<< HEAD
-  "version": "3.6.148",
-=======
-  "version": "4.1.160",
->>>>>>> 5ebf4423
+  "version": "4.1.148",
   "description": "A demo app of three-dxf-loader",
   "scripts": {
     "start": "cd .. && serve"
