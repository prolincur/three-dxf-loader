--- conflicted
+++ resolved
@@ -1,10 +1,6 @@
 {
   "name": "three-dxf-sample",
-<<<<<<< HEAD
-  "version": "3.6.129",
-=======
-  "version": "4.1.160",
->>>>>>> 5ebf4423
+  "version": "4.1.129",
   "description": "A demo app of three-dxf-loader",
   "scripts": {
     "start": "cd .. && serve"
