--- conflicted
+++ resolved
@@ -1,14 +1,10 @@
-<<<<<<< HEAD
-import * as THREE from 'three'
-=======
 import 'three'
->>>>>>> ee6f4a30
 import * as ThreeDxfLoader from 'three-dxf-viewer'
 
 const THREEx = {}
 ThreeDxfLoader.ensureThreeClass(
   THREEx,
-  import('three/examples/jsm/loaders/FontLoader.js'),
+  'three/examples/jsm/loaders/FontLoader.js',
   'FontLoader'
 )
 
@@ -111,17 +107,10 @@
   // Three.js changed the way fonts are loaded, and now we need to use FontLoader to load a font
   //  and enable TextGeometry. See this example http://threejs.org/examples/?q=text#webgl_geometry_text
   //  and this discussion https://github.com/mrdoob/three.js/issues/7398
-<<<<<<< HEAD
-  var font
-  var fontUrl = '/sample/fonts/helvetiker_regular.typeface.json'
-  var loader = new THREE.FontLoader()
-  loader?.load(
-=======
   let font
   const loader = new THREEx.FontLoader()
   const fontUrl = '/sample/fonts/helvetiker_regular.typeface.json'
   loader.load(
->>>>>>> ee6f4a30
     fontUrl,
     function (response) {
       font = response
