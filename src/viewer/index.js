--- conflicted
+++ resolved
@@ -17,11 +17,7 @@
   loader.setDefaultColor(0x000000)
   loader.setConsumeUnits(true)
   // Create THREE meshes
-<<<<<<< HEAD
-  var entities = loader.loadEntities(data, font, true).entities
-=======
   var result = loader.loadEntities(data)
->>>>>>> 28d520c5
 
   var scene = new THREE.Scene()
   scene.add(result.entity)
