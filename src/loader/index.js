--- conflicted
+++ resolved
@@ -9,7 +9,7 @@
 
 // Three.js extension functions. Webpack doesn't seem to like it if we modify the THREE object directly.
 const THREEx = { Math: {} }
-ensureThreeClass(THREEx, import('three/examples/jsm/geometries/TextGeometry.js'), 'TextGeometry')
+ensureThreeClass(THREEx, 'three/examples/jsm/geometries/TextGeometry.js', 'TextGeometry')
 
 function decodeDataUri(uri) {
   if (uri) {
@@ -662,11 +662,7 @@
         return console.warn('Text is not supported without TextGeometry')
       }
 
-<<<<<<< HEAD
-      geometry = new THREE.TextGeometry(entity.text, {
-=======
       geometry = new THREEx.TextGeometry(entity.text, {
->>>>>>> ee6f4a30
         font: font,
         height: 0,
         size: entity.textHeight || 12,
